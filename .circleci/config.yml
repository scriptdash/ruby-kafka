--- conflicted
+++ resolved
@@ -105,48 +105,11 @@
       - run: bundle install --path vendor/bundle
       - run: bundle exec rspec --profile --tag functional spec/functional
 
-  kafka-1.1.0:
-    docker:
-      - image: circleci/ruby:2.4.1-node
-        environment:
-          LOG_LEVEL: DEBUG
-      - image: wurstmeister/zookeeper
-      - image: wurstmeister/kafka:1.1.0
-        environment:
-          KAFKA_ADVERTISED_HOST_NAME: localhost
-          KAFKA_ADVERTISED_PORT: 9092
-          KAFKA_PORT: 9092
-          KAFKA_ZOOKEEPER_CONNECT: localhost:2181
-          KAFKA_DELETE_TOPIC_ENABLE: true
-      - image: wurstmeister/kafka:1.1.0
-        environment:
-          KAFKA_ADVERTISED_HOST_NAME: localhost
-          KAFKA_ADVERTISED_PORT: 9093
-          KAFKA_PORT: 9093
-          KAFKA_ZOOKEEPER_CONNECT: localhost:2181
-          KAFKA_DELETE_TOPIC_ENABLE: true
-      - image: wurstmeister/kafka:1.1.0
-        environment:
-          KAFKA_ADVERTISED_HOST_NAME: localhost
-          KAFKA_ADVERTISED_PORT: 9094
-          KAFKA_PORT: 9094
-          KAFKA_ZOOKEEPER_CONNECT: localhost:2181
-          KAFKA_DELETE_TOPIC_ENABLE: true
-    steps:
-      - checkout
-      - run: bundle install --path vendor/bundle
-      - run: bundle exec rspec --profile --tag functional spec/functional
-
 workflows:
   version: 2
   test:
     jobs:
       - unit
       - kafka-0.11
-<<<<<<< HEAD
       - kafka-1.0.0
-      - kafka-1.1.0
-=======
-      - kafka-1.0
-      - kafka-1.1
->>>>>>> 33eb3425
+      - kafka-1.1